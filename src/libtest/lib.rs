// Copyright 2012-2014 The Rust Project Developers. See the COPYRIGHT
// file at the top-level directory of this distribution and at
// http://rust-lang.org/COPYRIGHT.
//
// Licensed under the Apache License, Version 2.0 <LICENSE-APACHE or
// http://www.apache.org/licenses/LICENSE-2.0> or the MIT license
// <LICENSE-MIT or http://opensource.org/licenses/MIT>, at your
// option. This file may not be copied, modified, or distributed
// except according to those terms.

//! Support code for rustc's built in unit-test and micro-benchmarking
//! framework.
//!
//! Almost all user code will only be interested in `Bencher` and
//! `black_box`. All other interactions (such as writing tests and
//! benchmarks themselves) should be done via the `#[test]` and
//! `#[bench]` attributes.
//!
//! See the [Testing Chapter](../book/testing.html) of the book for more details.

// Currently, not much of this is meant for users. It is intended to
// support the simplest interface possible for representing and
// running tests while providing a base that other test frameworks may
// build off of.

#![crate_name = "test"]
#![unstable(feature = "test")]
#![staged_api]
#![crate_type = "rlib"]
#![crate_type = "dylib"]
#![doc(html_logo_url = "http://www.rust-lang.org/logos/rust-logo-128x128-blk-v2.png",
       html_favicon_url = "http://www.rust-lang.org/favicon.ico",
       html_root_url = "http://doc.rust-lang.org/nightly/")]

#![feature(asm)]
#![feature(box_syntax)]
#![feature(collections)]
#![feature(core)]
#![feature(env)]
#![feature(hash)]
#![feature(int_uint)]
#![feature(old_io)]
#![feature(old_path)]
#![feature(rustc_private)]
#![feature(staged_api)]
#![feature(std_misc)]

extern crate getopts;
extern crate serialize;
extern crate "serialize" as rustc_serialize;
extern crate term;

pub use self::TestFn::*;
pub use self::ColorConfig::*;
pub use self::TestResult::*;
pub use self::TestName::*;
use self::TestEvent::*;
use self::NamePadding::*;
use self::OutputLocation::*;

use stats::Stats;
use getopts::{OptGroup, optflag, optopt};
use serialize::Encodable;
use term::Terminal;
use term::color::{Color, RED, YELLOW, GREEN, CYAN};

use std::any::Any;
use std::cmp;
use std::collections::BTreeMap;
use std::fmt;
use std::old_io::stdio::StdWriter;
use std::old_io::{File, ChanReader, ChanWriter};
use std::old_io;
use std::iter::repeat;
use std::num::{Float, Int};
use std::env;
use std::sync::mpsc::{channel, Sender};
use std::thread;
use std::thunk::{Thunk, Invoke};
use std::time::Duration;

// to be used by rustc to compile tests in libtest
pub mod test {
    pub use {Bencher, TestName, TestResult, TestDesc,
             TestDescAndFn, TestOpts, TrFailed, TrIgnored, TrOk,
             Metric, MetricMap,
             StaticTestFn, StaticTestName, DynTestName, DynTestFn,
             run_test, test_main, test_main_static, filter_tests,
             parse_opts, StaticBenchFn, ShouldFail};
}

pub mod stats;

// The name of a test. By convention this follows the rules for rust
// paths; i.e. it should be a series of identifiers separated by double
// colons. This way if some test runner wants to arrange the tests
// hierarchically it may.

#[derive(Clone, PartialEq, Eq, Hash, Debug)]
pub enum TestName {
    StaticTestName(&'static str),
    DynTestName(String)
}
impl TestName {
    fn as_slice<'a>(&'a self) -> &'a str {
        match *self {
            StaticTestName(s) => s,
            DynTestName(ref s) => s
        }
    }
}
impl fmt::Display for TestName {
    fn fmt(&self, f: &mut fmt::Formatter) -> fmt::Result {
        fmt::Display::fmt(self.as_slice(), f)
    }
}

#[derive(Clone, Copy)]
enum NamePadding {
    PadNone,
    PadOnLeft,
    PadOnRight,
}

impl TestDesc {
    fn padded_name(&self, column_count: uint, align: NamePadding) -> String {
        let mut name = String::from_str(self.name.as_slice());
        let fill = column_count.saturating_sub(name.len());
        let mut pad = repeat(" ").take(fill).collect::<String>();
        match align {
            PadNone => name,
            PadOnLeft => {
                pad.push_str(&name);
                pad
            }
            PadOnRight => {
                name.push_str(&pad);
                name
            }
        }
    }
}

/// Represents a benchmark function.
pub trait TDynBenchFn {
    fn run(&self, harness: &mut Bencher);
}

// A function that runs a test. If the function returns successfully,
// the test succeeds; if the function panics then the test fails. We
// may need to come up with a more clever definition of test in order
// to support isolation of tests into tasks.
pub enum TestFn {
    StaticTestFn(fn()),
    StaticBenchFn(fn(&mut Bencher)),
    StaticMetricFn(fn(&mut MetricMap)),
    DynTestFn(Thunk<'static>),
    DynMetricFn(Box<for<'a> Invoke<&'a mut MetricMap>+'static>),
    DynBenchFn(Box<TDynBenchFn+'static>)
}

impl TestFn {
    fn padding(&self) -> NamePadding {
        match self {
            &StaticTestFn(..)   => PadNone,
            &StaticBenchFn(..)  => PadOnRight,
            &StaticMetricFn(..) => PadOnRight,
            &DynTestFn(..)      => PadNone,
            &DynMetricFn(..)    => PadOnRight,
            &DynBenchFn(..)     => PadOnRight,
        }
    }
}

impl fmt::Debug for TestFn {
    fn fmt(&self, f: &mut fmt::Formatter) -> fmt::Result {
        f.write_str(match *self {
            StaticTestFn(..) => "StaticTestFn(..)",
            StaticBenchFn(..) => "StaticBenchFn(..)",
            StaticMetricFn(..) => "StaticMetricFn(..)",
            DynTestFn(..) => "DynTestFn(..)",
            DynMetricFn(..) => "DynMetricFn(..)",
            DynBenchFn(..) => "DynBenchFn(..)"
        })
    }
}

/// Manager of the benchmarking runs.
///
/// This is fed into functions marked with `#[bench]` to allow for
/// set-up & tear-down before running a piece of code repeatedly via a
/// call to `iter`.
#[derive(Copy)]
pub struct Bencher {
    iterations: u64,
    dur: Duration,
    pub bytes: u64,
}

#[derive(Copy, Clone, Debug, PartialEq, Eq, Hash)]
pub enum ShouldFail {
    No,
    Yes(Option<&'static str>)
}

// The definition of a single test. A test runner will run a list of
// these.
#[derive(Clone, Debug, PartialEq, Eq, Hash)]
pub struct TestDesc {
    pub name: TestName,
    pub ignore: bool,
    pub should_fail: ShouldFail,
}

unsafe impl Send for TestDesc {}

#[derive(Debug)]
pub struct TestDescAndFn {
    pub desc: TestDesc,
    pub testfn: TestFn,
}

#[derive(Clone, RustcEncodable, RustcDecodable, PartialEq, Debug, Copy)]
pub struct Metric {
    value: f64,
    noise: f64
}

impl Metric {
    pub fn new(value: f64, noise: f64) -> Metric {
        Metric {value: value, noise: noise}
    }
}

#[derive(PartialEq)]
pub struct MetricMap(BTreeMap<String,Metric>);

impl Clone for MetricMap {
    fn clone(&self) -> MetricMap {
        let MetricMap(ref map) = *self;
        MetricMap(map.clone())
    }
}

// The default console test runner. It accepts the command line
// arguments and a vector of test_descs.
pub fn test_main(args: &[String], tests: Vec<TestDescAndFn> ) {
    let opts =
        match parse_opts(args) {
            Some(Ok(o)) => o,
            Some(Err(msg)) => panic!("{:?}", msg),
            None => return
        };
    match run_tests_console(&opts, tests) {
        Ok(true) => {}
        Ok(false) => panic!("Some tests failed"),
        Err(e) => panic!("io error when running tests: {:?}", e),
    }
}

// A variant optimized for invocation with a static test vector.
// This will panic (intentionally) when fed any dynamic tests, because
// it is copying the static values out into a dynamic vector and cannot
// copy dynamic values. It is doing this because from this point on
// a ~[TestDescAndFn] is used in order to effect ownership-transfer
// semantics into parallel test runners, which in turn requires a ~[]
// rather than a &[].
pub fn test_main_static(args: env::Args, tests: &[TestDescAndFn]) {
    let args = args.collect::<Vec<_>>();
    let owned_tests = tests.iter().map(|t| {
        match t.testfn {
            StaticTestFn(f) => TestDescAndFn { testfn: StaticTestFn(f), desc: t.desc.clone() },
            StaticBenchFn(f) => TestDescAndFn { testfn: StaticBenchFn(f), desc: t.desc.clone() },
            _ => panic!("non-static tests passed to test::test_main_static")
        }
    }).collect();
    test_main(&args, owned_tests)
}

#[derive(Copy)]
pub enum ColorConfig {
    AutoColor,
    AlwaysColor,
    NeverColor,
}

pub struct TestOpts {
    pub filter: Option<String>,
    pub run_ignored: bool,
    pub run_tests: bool,
    pub run_benchmarks: bool,
    pub logfile: Option<Path>,
    pub nocapture: bool,
    pub color: ColorConfig,
}

impl TestOpts {
    #[cfg(test)]
    fn new() -> TestOpts {
        TestOpts {
            filter: None,
            run_ignored: false,
            run_tests: false,
            run_benchmarks: false,
            logfile: None,
            nocapture: false,
            color: AutoColor,
        }
    }
}

/// Result of parsing the options.
pub type OptRes = Result<TestOpts, String>;

fn optgroups() -> Vec<getopts::OptGroup> {
    vec!(getopts::optflag("", "ignored", "Run ignored tests"),
      getopts::optflag("", "test", "Run tests and not benchmarks"),
      getopts::optflag("", "bench", "Run benchmarks instead of tests"),
      getopts::optflag("h", "help", "Display this message (longer with --help)"),
      getopts::optopt("", "logfile", "Write logs to the specified file instead \
                          of stdout", "PATH"),
      getopts::optflag("", "nocapture", "don't capture stdout/stderr of each \
                                         task, allow printing directly"),
      getopts::optopt("", "color", "Configure coloring of output:
            auto   = colorize if stdout is a tty and tests are run on serially (default);
            always = always colorize output;
            never  = never colorize output;", "auto|always|never"))
}

fn usage(binary: &str) {
    let message = format!("Usage: {} [OPTIONS] [FILTER]", binary);
    println!(r#"{usage}

The FILTER regex is tested against the name of all tests to run, and
only those tests that match are run.

By default, all tests are run in parallel. This can be altered with the
RUST_TEST_TASKS environment variable when running tests (set it to 1).

All tests have their standard output and standard error captured by default.
This can be overridden with the --nocapture flag or the RUST_TEST_NOCAPTURE=1
environment variable. Logging is not captured by default.

Test Attributes:

    #[test]        - Indicates a function is a test to be run. This function
                     takes no arguments.
    #[bench]       - Indicates a function is a benchmark to be run. This
                     function takes one argument (test::Bencher).
    #[should_fail] - This function (also labeled with #[test]) will only pass if
                     the code causes a failure (an assertion failure or panic!)
                     A message may be provided, which the failure string must
                     contain: #[should_fail(expected = "foo")].
    #[ignore]      - When applied to a function which is already attributed as a
                     test, then the test runner will ignore these tests during
                     normal test runs. Running with --ignored will run these
                     tests."#,
             usage = getopts::usage(&message, &optgroups()));
}

// Parses command line arguments into test options
pub fn parse_opts(args: &[String]) -> Option<OptRes> {
    let args_ = args.tail();
    let matches =
        match getopts::getopts(args_, &optgroups()) {
          Ok(m) => m,
          Err(f) => return Some(Err(f.to_string()))
        };

    if matches.opt_present("h") { usage(&args[0]); return None; }

    let filter = if matches.free.len() > 0 {
        Some(matches.free[0].clone())
    } else {
        None
    };

    let run_ignored = matches.opt_present("ignored");

    let logfile = matches.opt_str("logfile");
    let logfile = logfile.map(|s| Path::new(s));

    let run_benchmarks = matches.opt_present("bench");
    let run_tests = ! run_benchmarks ||
        matches.opt_present("test");

    let mut nocapture = matches.opt_present("nocapture");
    if !nocapture {
        nocapture = env::var("RUST_TEST_NOCAPTURE").is_ok();
    }

    let color = match matches.opt_str("color").as_ref().map(|s| &**s) {
        Some("auto") | None => AutoColor,
        Some("always") => AlwaysColor,
        Some("never") => NeverColor,

        Some(v) => return Some(Err(format!("argument for --color must be \
                                            auto, always, or never (was {})",
                                            v))),
    };

    let test_opts = TestOpts {
        filter: filter,
        run_ignored: run_ignored,
        run_tests: run_tests,
        run_benchmarks: run_benchmarks,
        logfile: logfile,
        nocapture: nocapture,
        color: color,
    };

    Some(Ok(test_opts))
}

#[derive(Clone, PartialEq)]
pub struct BenchSamples {
    ns_iter_summ: stats::Summary<f64>,
    mb_s: uint,
}

#[derive(Clone, PartialEq)]
pub enum TestResult {
    TrOk,
    TrFailed,
    TrIgnored,
    TrMetrics(MetricMap),
    TrBench(BenchSamples),
}

unsafe impl Send for TestResult {}

enum OutputLocation<T> {
    Pretty(Box<term::Terminal<term::WriterWrapper> + Send>),
    Raw(T),
}

struct ConsoleTestState<T> {
    log_out: Option<File>,
    out: OutputLocation<T>,
    use_color: bool,
    total: uint,
    passed: uint,
    failed: uint,
    ignored: uint,
    measured: uint,
    metrics: MetricMap,
    failures: Vec<(TestDesc, Vec<u8> )> ,
    max_name_len: uint, // number of columns to fill when aligning names
}

impl<T: Writer> ConsoleTestState<T> {
    pub fn new(opts: &TestOpts,
               _: Option<T>) -> old_io::IoResult<ConsoleTestState<StdWriter>> {
        let log_out = match opts.logfile {
            Some(ref path) => Some(try!(File::create(path))),
            None => None
        };
        let out = match term::stdout() {
            None => Raw(old_io::stdio::stdout_raw()),
            Some(t) => Pretty(t)
        };

        Ok(ConsoleTestState {
            out: out,
            log_out: log_out,
            use_color: use_color(opts),
            total: 0,
            passed: 0,
            failed: 0,
            ignored: 0,
            measured: 0,
            metrics: MetricMap::new(),
            failures: Vec::new(),
            max_name_len: 0,
        })
    }

    pub fn write_ok(&mut self) -> old_io::IoResult<()> {
        self.write_pretty("ok", term::color::GREEN)
    }

    pub fn write_failed(&mut self) -> old_io::IoResult<()> {
        self.write_pretty("FAILED", term::color::RED)
    }

    pub fn write_ignored(&mut self) -> old_io::IoResult<()> {
        self.write_pretty("ignored", term::color::YELLOW)
    }

    pub fn write_metric(&mut self) -> old_io::IoResult<()> {
        self.write_pretty("metric", term::color::CYAN)
    }

    pub fn write_bench(&mut self) -> old_io::IoResult<()> {
        self.write_pretty("bench", term::color::CYAN)
    }

    pub fn write_pretty(&mut self,
                        word: &str,
                        color: term::color::Color) -> old_io::IoResult<()> {
        match self.out {
            Pretty(ref mut term) => {
                if self.use_color {
                    try!(term.fg(color));
                }
                try!(term.write_all(word.as_bytes()));
                if self.use_color {
                    try!(term.reset());
                }
                Ok(())
            }
            Raw(ref mut stdout) => stdout.write_all(word.as_bytes())
        }
    }

    pub fn write_plain(&mut self, s: &str) -> old_io::IoResult<()> {
        match self.out {
            Pretty(ref mut term) => term.write_all(s.as_bytes()),
            Raw(ref mut stdout) => stdout.write_all(s.as_bytes())
        }
    }

    pub fn write_run_start(&mut self, len: uint) -> old_io::IoResult<()> {
        self.total = len;
        let noun = if len != 1 { "tests" } else { "test" };
        self.write_plain(&format!("\nrunning {} {}\n", len, noun))
    }

    pub fn write_test_start(&mut self, test: &TestDesc,
                            align: NamePadding) -> old_io::IoResult<()> {
        let name = test.padded_name(self.max_name_len, align);
        self.write_plain(&format!("test {} ... ", name))
    }

    pub fn write_result(&mut self, result: &TestResult) -> old_io::IoResult<()> {
        try!(match *result {
            TrOk => self.write_ok(),
            TrFailed => self.write_failed(),
            TrIgnored => self.write_ignored(),
            TrMetrics(ref mm) => {
                try!(self.write_metric());
                self.write_plain(&format!(": {}", mm.fmt_metrics()))
            }
            TrBench(ref bs) => {
                try!(self.write_bench());

                try!(self.write_plain(&format!(": {}", fmt_bench_samples(bs))));

                Ok(())
            }
        });
        self.write_plain("\n")
    }

    pub fn write_log(&mut self, test: &TestDesc,
                     result: &TestResult) -> old_io::IoResult<()> {
        match self.log_out {
            None => Ok(()),
            Some(ref mut o) => {
                let s = format!("{} {}\n", match *result {
                        TrOk => "ok".to_string(),
                        TrFailed => "failed".to_string(),
                        TrIgnored => "ignored".to_string(),
                        TrMetrics(ref mm) => mm.fmt_metrics(),
                        TrBench(ref bs) => fmt_bench_samples(bs)
                    }, test.name);
                o.write_all(s.as_bytes())
            }
        }
    }

    pub fn write_failures(&mut self) -> old_io::IoResult<()> {
        try!(self.write_plain("\nfailures:\n"));
        let mut failures = Vec::new();
        let mut fail_out = String::new();
        for &(ref f, ref stdout) in &self.failures {
            failures.push(f.name.to_string());
            if stdout.len() > 0 {
                fail_out.push_str(&format!("---- {} stdout ----\n\t", f.name));
                let output = String::from_utf8_lossy(stdout);
                fail_out.push_str(&output);
                fail_out.push_str("\n");
            }
        }
        if fail_out.len() > 0 {
            try!(self.write_plain("\n"));
            try!(self.write_plain(&fail_out));
        }

        try!(self.write_plain("\nfailures:\n"));
        failures.sort();
        for name in &failures {
            try!(self.write_plain(&format!("    {}\n", name)));
        }
        Ok(())
    }

    pub fn write_run_finish(&mut self) -> old_io::IoResult<bool> {
        assert!(self.passed + self.failed + self.ignored + self.measured == self.total);

        let success = self.failed == 0;
        if !success {
            try!(self.write_failures());
        }

        try!(self.write_plain("\ntest result: "));
        if success {
            // There's no parallelism at this point so it's safe to use color
            try!(self.write_ok());
        } else {
            try!(self.write_failed());
        }
        let s = format!(". {} passed; {} failed; {} ignored; {} measured\n\n",
                        self.passed, self.failed, self.ignored, self.measured);
        try!(self.write_plain(&s));
        return Ok(success);
    }
}

pub fn fmt_bench_samples(bs: &BenchSamples) -> String {
    if bs.mb_s != 0 {
        format!("{:>9} ns/iter (+/- {}) = {} MB/s",
             bs.ns_iter_summ.median as uint,
             (bs.ns_iter_summ.max - bs.ns_iter_summ.min) as uint,
             bs.mb_s)
    } else {
        format!("{:>9} ns/iter (+/- {})",
             bs.ns_iter_summ.median as uint,
             (bs.ns_iter_summ.max - bs.ns_iter_summ.min) as uint)
    }
}

// A simple console test runner
pub fn run_tests_console(opts: &TestOpts, tests: Vec<TestDescAndFn> ) -> old_io::IoResult<bool> {

    fn callback<T: Writer>(event: &TestEvent,
                           st: &mut ConsoleTestState<T>) -> old_io::IoResult<()> {
        match (*event).clone() {
            TeFiltered(ref filtered_tests) => st.write_run_start(filtered_tests.len()),
            TeWait(ref test, padding) => st.write_test_start(test, padding),
            TeResult(test, result, stdout) => {
                try!(st.write_log(&test, &result));
                try!(st.write_result(&result));
                match result {
                    TrOk => st.passed += 1,
                    TrIgnored => st.ignored += 1,
                    TrMetrics(mm) => {
                        let tname = test.name;
                        let MetricMap(mm) = mm;
                        for (k,v) in &mm {
                            st.metrics
                              .insert_metric(&format!("{}.{}",
                                                      tname,
                                                      k),
                                             v.value,
                                             v.noise);
                        }
                        st.measured += 1
                    }
                    TrBench(bs) => {
                        st.metrics.insert_metric(test.name.as_slice(),
                                                 bs.ns_iter_summ.median,
                                                 bs.ns_iter_summ.max - bs.ns_iter_summ.min);
                        st.measured += 1
                    }
                    TrFailed => {
                        st.failed += 1;
                        st.failures.push((test, stdout));
                    }
                }
                Ok(())
            }
        }
    }

    let mut st = try!(ConsoleTestState::new(opts, None::<StdWriter>));
    fn len_if_padded(t: &TestDescAndFn) -> uint {
        match t.testfn.padding() {
            PadNone => 0,
            PadOnLeft | PadOnRight => t.desc.name.as_slice().len(),
        }
    }
    match tests.iter().max_by(|t|len_if_padded(*t)) {
        Some(t) => {
            let n = t.desc.name.as_slice();
            st.max_name_len = n.as_slice().len();
        },
        None => {}
    }
    try!(run_tests(opts, tests, |x| callback(&x, &mut st)));
    return st.write_run_finish();
}

#[test]
fn should_sort_failures_before_printing_them() {
    let test_a = TestDesc {
        name: StaticTestName("a"),
        ignore: false,
        should_fail: ShouldFail::No
    };

    let test_b = TestDesc {
        name: StaticTestName("b"),
        ignore: false,
        should_fail: ShouldFail::No
    };

    let mut st = ConsoleTestState {
        log_out: None,
        out: Raw(Vec::new()),
        use_color: false,
        total: 0,
        passed: 0,
        failed: 0,
        ignored: 0,
        measured: 0,
        max_name_len: 10,
        metrics: MetricMap::new(),
        failures: vec!((test_b, Vec::new()), (test_a, Vec::new()))
    };

    st.write_failures().unwrap();
    let s = match st.out {
        Raw(ref m) => String::from_utf8_lossy(&m[]),
        Pretty(_) => unreachable!()
    };

    let apos = s.find_str("a").unwrap();
    let bpos = s.find_str("b").unwrap();
    assert!(apos < bpos);
}

fn use_color(opts: &TestOpts) -> bool {
    match opts.color {
        AutoColor => get_concurrency() == 1 && old_io::stdout().get_ref().isatty(),
        AlwaysColor => true,
        NeverColor => false,
    }
}

#[derive(Clone)]
enum TestEvent {
    TeFiltered(Vec<TestDesc> ),
    TeWait(TestDesc, NamePadding),
    TeResult(TestDesc, TestResult, Vec<u8> ),
}

pub type MonitorMsg = (TestDesc, TestResult, Vec<u8> );


fn run_tests<F>(opts: &TestOpts,
                tests: Vec<TestDescAndFn> ,
                mut callback: F) -> old_io::IoResult<()> where
    F: FnMut(TestEvent) -> old_io::IoResult<()>,
{
    let filtered_tests = filter_tests(opts, tests);
    let filtered_descs = filtered_tests.iter()
                                       .map(|t| t.desc.clone())
                                       .collect();

    try!(callback(TeFiltered(filtered_descs)));

    let (filtered_tests, filtered_benchs_and_metrics): (Vec<_>, _) =
        filtered_tests.into_iter().partition(|e| {
            match e.testfn {
                StaticTestFn(_) | DynTestFn(_) => true,
                _ => false
            }
        });

    // It's tempting to just spawn all the tests at once, but since we have
    // many tests that run in other processes we would be making a big mess.
    let concurrency = get_concurrency();

    let mut remaining = filtered_tests;
    remaining.reverse();
    let mut pending = 0;

    let (tx, rx) = channel::<MonitorMsg>();

    while pending > 0 || !remaining.is_empty() {
        while pending < concurrency && !remaining.is_empty() {
            let test = remaining.pop().unwrap();
            if concurrency == 1 {
                // We are doing one test at a time so we can print the name
                // of the test before we run it. Useful for debugging tests
                // that hang forever.
                try!(callback(TeWait(test.desc.clone(), test.testfn.padding())));
            }
            run_test(opts, !opts.run_tests, test, tx.clone());
            pending += 1;
        }

        let (desc, result, stdout) = rx.recv().unwrap();
        if concurrency != 1 {
            try!(callback(TeWait(desc.clone(), PadNone)));
        }
        try!(callback(TeResult(desc, result, stdout)));
        pending -= 1;
    }

    // All benchmarks run at the end, in serial.
    // (this includes metric fns)
    for b in filtered_benchs_and_metrics {
        try!(callback(TeWait(b.desc.clone(), b.testfn.padding())));
        run_test(opts, !opts.run_benchmarks, b, tx.clone());
        let (test, result, stdout) = rx.recv().unwrap();
        try!(callback(TeResult(test, result, stdout)));
    }
    Ok(())
}

fn get_concurrency() -> uint {
    use std::rt;
    match env::var("RUST_TEST_TASKS") {
        Ok(s) => {
            let opt_n: Option<uint> = s.parse().ok();
            match opt_n {
                Some(n) if n > 0 => n,
                _ => panic!("RUST_TEST_TASKS is `{}`, should be a positive integer.", s)
            }
        }
        Err(..) => {
            rt::default_sched_threads()
        }
    }
}

pub fn filter_tests(opts: &TestOpts, tests: Vec<TestDescAndFn>) -> Vec<TestDescAndFn> {
    let mut filtered = tests;

    // Remove tests that don't match the test filter
    filtered = match opts.filter {
        None => filtered,
        Some(ref filter) => {
            filtered.into_iter().filter(|test| {
                test.desc.name.as_slice().contains(&filter[])
            }).collect()
        }
    };

    // Maybe pull out the ignored test and unignore them
    filtered = if !opts.run_ignored {
        filtered
    } else {
        fn filter(test: TestDescAndFn) -> Option<TestDescAndFn> {
            if test.desc.ignore {
                let TestDescAndFn {desc, testfn} = test;
                Some(TestDescAndFn {
                    desc: TestDesc {ignore: false, ..desc},
                    testfn: testfn
                })
            } else {
                None
            }
        };
        filtered.into_iter().filter_map(|x| filter(x)).collect()
    };

    // Sort the tests alphabetically
    filtered.sort_by(|t1, t2| t1.desc.name.as_slice().cmp(t2.desc.name.as_slice()));

    filtered
}

pub fn run_test(opts: &TestOpts,
                force_ignore: bool,
                test: TestDescAndFn,
                monitor_ch: Sender<MonitorMsg>) {

    let TestDescAndFn {desc, testfn} = test;

    if force_ignore || desc.ignore {
        monitor_ch.send((desc, TrIgnored, Vec::new())).unwrap();
        return;
    }

    fn run_test_inner(desc: TestDesc,
                      monitor_ch: Sender<MonitorMsg>,
                      nocapture: bool,
<<<<<<< HEAD
                      testfn: Thunk) {
        thread::spawn(move || {
=======
                      testfn: Thunk<'static>) {
        Thread::spawn(move || {
>>>>>>> 7a14f499
            let (tx, rx) = channel();
            let mut reader = ChanReader::new(rx);
            let stdout = ChanWriter::new(tx.clone());
            let stderr = ChanWriter::new(tx);
            let mut cfg = thread::Builder::new().name(match desc.name {
                DynTestName(ref name) => name.clone().to_string(),
                StaticTestName(name) => name.to_string(),
            });
            if nocapture {
                drop((stdout, stderr));
            } else {
                cfg = cfg.stdout(box stdout as Box<Writer + Send>);
                cfg = cfg.stderr(box stderr as Box<Writer + Send>);
            }

            let result_guard = cfg.spawn(move || { testfn.invoke(()) }).unwrap();
            let stdout = reader.read_to_end().unwrap().into_iter().collect();
            let test_result = calc_result(&desc, result_guard.join());
            monitor_ch.send((desc.clone(), test_result, stdout)).unwrap();
        });
    }

    match testfn {
        DynBenchFn(bencher) => {
            let bs = ::bench::benchmark(|harness| bencher.run(harness));
            monitor_ch.send((desc, TrBench(bs), Vec::new())).unwrap();
            return;
        }
        StaticBenchFn(benchfn) => {
            let bs = ::bench::benchmark(|harness| (benchfn.clone())(harness));
            monitor_ch.send((desc, TrBench(bs), Vec::new())).unwrap();
            return;
        }
        DynMetricFn(f) => {
            let mut mm = MetricMap::new();
            f.invoke(&mut mm);
            monitor_ch.send((desc, TrMetrics(mm), Vec::new())).unwrap();
            return;
        }
        StaticMetricFn(f) => {
            let mut mm = MetricMap::new();
            f(&mut mm);
            monitor_ch.send((desc, TrMetrics(mm), Vec::new())).unwrap();
            return;
        }
        DynTestFn(f) => run_test_inner(desc, monitor_ch, opts.nocapture, f),
        StaticTestFn(f) => run_test_inner(desc, monitor_ch, opts.nocapture,
                                          Thunk::new(move|| f()))
    }
}

fn calc_result(desc: &TestDesc, task_result: Result<(), Box<Any+Send>>) -> TestResult {
    match (&desc.should_fail, task_result) {
        (&ShouldFail::No, Ok(())) |
        (&ShouldFail::Yes(None), Err(_)) => TrOk,
        (&ShouldFail::Yes(Some(msg)), Err(ref err))
            if err.downcast_ref::<String>()
                .map(|e| &**e)
                .or_else(|| err.downcast_ref::<&'static str>().map(|e| *e))
                .map(|e| e.contains(msg))
                .unwrap_or(false) => TrOk,
        _ => TrFailed,
    }
}

impl MetricMap {

    pub fn new() -> MetricMap {
        MetricMap(BTreeMap::new())
    }

    /// Insert a named `value` (+/- `noise`) metric into the map. The value
    /// must be non-negative. The `noise` indicates the uncertainty of the
    /// metric, which doubles as the "noise range" of acceptable
    /// pairwise-regressions on this named value, when comparing from one
    /// metric to the next using `compare_to_old`.
    ///
    /// If `noise` is positive, then it means this metric is of a value
    /// you want to see grow smaller, so a change larger than `noise` in the
    /// positive direction represents a regression.
    ///
    /// If `noise` is negative, then it means this metric is of a value
    /// you want to see grow larger, so a change larger than `noise` in the
    /// negative direction represents a regression.
    pub fn insert_metric(&mut self, name: &str, value: f64, noise: f64) {
        let m = Metric {
            value: value,
            noise: noise
        };
        let MetricMap(ref mut map) = *self;
        map.insert(name.to_string(), m);
    }

    pub fn fmt_metrics(&self) -> String {
        let MetricMap(ref mm) = *self;
        let v : Vec<String> = mm.iter()
            .map(|(k,v)| format!("{}: {} (+/- {})", *k,
                                 v.value as f64, v.noise as f64))
            .collect();
        v.connect(", ")
    }
}


// Benchmarking

/// A function that is opaque to the optimizer, to allow benchmarks to
/// pretend to use outputs to assist in avoiding dead-code
/// elimination.
///
/// This function is a no-op, and does not even read from `dummy`.
pub fn black_box<T>(dummy: T) -> T {
    // we need to "use" the argument in some way LLVM can't
    // introspect.
    unsafe {asm!("" : : "r"(&dummy))}
    dummy
}


impl Bencher {
    /// Callback for benchmark functions to run in their body.
    pub fn iter<T, F>(&mut self, mut inner: F) where F: FnMut() -> T {
        self.dur = Duration::span(|| {
            let k = self.iterations;
            for _ in 0u64..k {
                black_box(inner());
            }
        });
    }

    pub fn ns_elapsed(&mut self) -> u64 {
        self.dur.num_nanoseconds().unwrap() as u64
    }

    pub fn ns_per_iter(&mut self) -> u64 {
        if self.iterations == 0 {
            0
        } else {
            self.ns_elapsed() / cmp::max(self.iterations, 1)
        }
    }

    pub fn bench_n<F>(&mut self, n: u64, f: F) where F: FnOnce(&mut Bencher) {
        self.iterations = n;
        f(self);
    }

    // This is a more statistics-driven benchmark algorithm
    pub fn auto_bench<F>(&mut self, mut f: F) -> stats::Summary<f64> where F: FnMut(&mut Bencher) {
        // Initial bench run to get ballpark figure.
        let mut n = 1_u64;
        self.bench_n(n, |x| f(x));

        // Try to estimate iter count for 1ms falling back to 1m
        // iterations if first run took < 1ns.
        if self.ns_per_iter() == 0 {
            n = 1_000_000;
        } else {
            n = 1_000_000 / cmp::max(self.ns_per_iter(), 1);
        }
        // if the first run took more than 1ms we don't want to just
        // be left doing 0 iterations on every loop. The unfortunate
        // side effect of not being able to do as many runs is
        // automatically handled by the statistical analysis below
        // (i.e. larger error bars).
        if n == 0 { n = 1; }

        let mut total_run = Duration::nanoseconds(0);
        let samples : &mut [f64] = &mut [0.0_f64; 50];
        loop {
            let mut summ = None;
            let mut summ5 = None;

            let loop_run = Duration::span(|| {

                for p in &mut *samples {
                    self.bench_n(n, |x| f(x));
                    *p = self.ns_per_iter() as f64;
                };

                stats::winsorize(samples, 5.0);
                summ = Some(stats::Summary::new(samples));

                for p in &mut *samples {
                    self.bench_n(5 * n, |x| f(x));
                    *p = self.ns_per_iter() as f64;
                };

                stats::winsorize(samples, 5.0);
                summ5 = Some(stats::Summary::new(samples));
            });
            let summ = summ.unwrap();
            let summ5 = summ5.unwrap();

            // If we've run for 100ms and seem to have converged to a
            // stable median.
            if loop_run.num_milliseconds() > 100 &&
                summ.median_abs_dev_pct < 1.0 &&
                summ.median - summ5.median < summ5.median_abs_dev {
                return summ5;
            }

            total_run = total_run + loop_run;
            // Longest we ever run for is 3s.
            if total_run.num_seconds() > 3 {
                return summ5;
            }

            n *= 2;
        }
    }
}

pub mod bench {
    use std::cmp;
    use std::time::Duration;
    use super::{Bencher, BenchSamples};

    pub fn benchmark<F>(f: F) -> BenchSamples where F: FnMut(&mut Bencher) {
        let mut bs = Bencher {
            iterations: 0,
            dur: Duration::nanoseconds(0),
            bytes: 0
        };

        let ns_iter_summ = bs.auto_bench(f);

        let ns_iter = cmp::max(ns_iter_summ.median as u64, 1);
        let iter_s = 1_000_000_000 / ns_iter;
        let mb_s = (bs.bytes * iter_s) / 1_000_000;

        BenchSamples {
            ns_iter_summ: ns_iter_summ,
            mb_s: mb_s as uint
        }
    }
}

#[cfg(test)]
mod tests {
    use test::{TrFailed, TrIgnored, TrOk, filter_tests, parse_opts,
               TestDesc, TestDescAndFn, TestOpts, run_test,
               MetricMap,
               StaticTestName, DynTestName, DynTestFn, ShouldFail};
    use std::thunk::Thunk;
    use std::sync::mpsc::channel;

    #[test]
    pub fn do_not_run_ignored_tests() {
        fn f() { panic!(); }
        let desc = TestDescAndFn {
            desc: TestDesc {
                name: StaticTestName("whatever"),
                ignore: true,
                should_fail: ShouldFail::No,
            },
            testfn: DynTestFn(Thunk::new(move|| f())),
        };
        let (tx, rx) = channel();
        run_test(&TestOpts::new(), false, desc, tx);
        let (_, res, _) = rx.recv().unwrap();
        assert!(res != TrOk);
    }

    #[test]
    pub fn ignored_tests_result_in_ignored() {
        fn f() { }
        let desc = TestDescAndFn {
            desc: TestDesc {
                name: StaticTestName("whatever"),
                ignore: true,
                should_fail: ShouldFail::No,
            },
            testfn: DynTestFn(Thunk::new(move|| f())),
        };
        let (tx, rx) = channel();
        run_test(&TestOpts::new(), false, desc, tx);
        let (_, res, _) = rx.recv().unwrap();
        assert!(res == TrIgnored);
    }

    #[test]
    fn test_should_fail() {
        fn f() { panic!(); }
        let desc = TestDescAndFn {
            desc: TestDesc {
                name: StaticTestName("whatever"),
                ignore: false,
                should_fail: ShouldFail::Yes(None)
            },
            testfn: DynTestFn(Thunk::new(move|| f())),
        };
        let (tx, rx) = channel();
        run_test(&TestOpts::new(), false, desc, tx);
        let (_, res, _) = rx.recv().unwrap();
        assert!(res == TrOk);
    }

    #[test]
    fn test_should_fail_good_message() {
        fn f() { panic!("an error message"); }
        let desc = TestDescAndFn {
            desc: TestDesc {
                name: StaticTestName("whatever"),
                ignore: false,
                should_fail: ShouldFail::Yes(Some("error message"))
            },
            testfn: DynTestFn(Thunk::new(move|| f())),
        };
        let (tx, rx) = channel();
        run_test(&TestOpts::new(), false, desc, tx);
        let (_, res, _) = rx.recv().unwrap();
        assert!(res == TrOk);
    }

    #[test]
    fn test_should_fail_bad_message() {
        fn f() { panic!("an error message"); }
        let desc = TestDescAndFn {
            desc: TestDesc {
                name: StaticTestName("whatever"),
                ignore: false,
                should_fail: ShouldFail::Yes(Some("foobar"))
            },
            testfn: DynTestFn(Thunk::new(move|| f())),
        };
        let (tx, rx) = channel();
        run_test(&TestOpts::new(), false, desc, tx);
        let (_, res, _) = rx.recv().unwrap();
        assert!(res == TrFailed);
    }

    #[test]
    fn test_should_fail_but_succeeds() {
        fn f() { }
        let desc = TestDescAndFn {
            desc: TestDesc {
                name: StaticTestName("whatever"),
                ignore: false,
                should_fail: ShouldFail::Yes(None)
            },
            testfn: DynTestFn(Thunk::new(move|| f())),
        };
        let (tx, rx) = channel();
        run_test(&TestOpts::new(), false, desc, tx);
        let (_, res, _) = rx.recv().unwrap();
        assert!(res == TrFailed);
    }

    #[test]
    fn parse_ignored_flag() {
        let args = vec!("progname".to_string(),
                        "filter".to_string(),
                        "--ignored".to_string());
        let opts = match parse_opts(&args) {
            Some(Ok(o)) => o,
            _ => panic!("Malformed arg in parse_ignored_flag")
        };
        assert!((opts.run_ignored));
    }

    #[test]
    pub fn filter_for_ignored_option() {
        // When we run ignored tests the test filter should filter out all the
        // unignored tests and flip the ignore flag on the rest to false

        let mut opts = TestOpts::new();
        opts.run_tests = true;
        opts.run_ignored = true;

        let tests = vec!(
            TestDescAndFn {
                desc: TestDesc {
                    name: StaticTestName("1"),
                    ignore: true,
                    should_fail: ShouldFail::No,
                },
                testfn: DynTestFn(Thunk::new(move|| {})),
            },
            TestDescAndFn {
                desc: TestDesc {
                    name: StaticTestName("2"),
                    ignore: false,
                    should_fail: ShouldFail::No,
                },
                testfn: DynTestFn(Thunk::new(move|| {})),
            });
        let filtered = filter_tests(&opts, tests);

        assert_eq!(filtered.len(), 1);
        assert_eq!(filtered[0].desc.name.to_string(),
                   "1");
        assert!(filtered[0].desc.ignore == false);
    }

    #[test]
    pub fn sort_tests() {
        let mut opts = TestOpts::new();
        opts.run_tests = true;

        let names =
            vec!("sha1::test".to_string(),
                 "int::test_to_str".to_string(),
                 "int::test_pow".to_string(),
                 "test::do_not_run_ignored_tests".to_string(),
                 "test::ignored_tests_result_in_ignored".to_string(),
                 "test::first_free_arg_should_be_a_filter".to_string(),
                 "test::parse_ignored_flag".to_string(),
                 "test::filter_for_ignored_option".to_string(),
                 "test::sort_tests".to_string());
        let tests =
        {
            fn testfn() { }
            let mut tests = Vec::new();
            for name in &names {
                let test = TestDescAndFn {
                    desc: TestDesc {
                        name: DynTestName((*name).clone()),
                        ignore: false,
                        should_fail: ShouldFail::No,
                    },
                    testfn: DynTestFn(Thunk::new(testfn)),
                };
                tests.push(test);
            }
            tests
        };
        let filtered = filter_tests(&opts, tests);

        let expected =
            vec!("int::test_pow".to_string(),
                 "int::test_to_str".to_string(),
                 "sha1::test".to_string(),
                 "test::do_not_run_ignored_tests".to_string(),
                 "test::filter_for_ignored_option".to_string(),
                 "test::first_free_arg_should_be_a_filter".to_string(),
                 "test::ignored_tests_result_in_ignored".to_string(),
                 "test::parse_ignored_flag".to_string(),
                 "test::sort_tests".to_string());

        for (a, b) in expected.iter().zip(filtered.iter()) {
            assert!(*a == b.desc.name.to_string());
        }
    }

    #[test]
    pub fn test_metricmap_compare() {
        let mut m1 = MetricMap::new();
        let mut m2 = MetricMap::new();
        m1.insert_metric("in-both-noise", 1000.0, 200.0);
        m2.insert_metric("in-both-noise", 1100.0, 200.0);

        m1.insert_metric("in-first-noise", 1000.0, 2.0);
        m2.insert_metric("in-second-noise", 1000.0, 2.0);

        m1.insert_metric("in-both-want-downwards-but-regressed", 1000.0, 10.0);
        m2.insert_metric("in-both-want-downwards-but-regressed", 2000.0, 10.0);

        m1.insert_metric("in-both-want-downwards-and-improved", 2000.0, 10.0);
        m2.insert_metric("in-both-want-downwards-and-improved", 1000.0, 10.0);

        m1.insert_metric("in-both-want-upwards-but-regressed", 2000.0, -10.0);
        m2.insert_metric("in-both-want-upwards-but-regressed", 1000.0, -10.0);

        m1.insert_metric("in-both-want-upwards-and-improved", 1000.0, -10.0);
        m2.insert_metric("in-both-want-upwards-and-improved", 2000.0, -10.0);
    }
}<|MERGE_RESOLUTION|>--- conflicted
+++ resolved
@@ -878,13 +878,8 @@
     fn run_test_inner(desc: TestDesc,
                       monitor_ch: Sender<MonitorMsg>,
                       nocapture: bool,
-<<<<<<< HEAD
-                      testfn: Thunk) {
+                      testfn: Thunk<'static>) {
         thread::spawn(move || {
-=======
-                      testfn: Thunk<'static>) {
-        Thread::spawn(move || {
->>>>>>> 7a14f499
             let (tx, rx) = channel();
             let mut reader = ChanReader::new(rx);
             let stdout = ChanWriter::new(tx.clone());
