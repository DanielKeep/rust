--- conflicted
+++ resolved
@@ -12,11 +12,7 @@
 // and shared between tasks as long as all types fulfill Send.
 
 use std::sync::Arc;
-<<<<<<< HEAD
-use std::comm::channel;
-=======
 use std::sync::mpsc::channel;
->>>>>>> bc83a009
 use std::task;
 
 trait Pet {
