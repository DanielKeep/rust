// Copyright 2012-2014 The Rust Project Developers. See the COPYRIGHT
// file at the top-level directory of this distribution and at
// http://rust-lang.org/COPYRIGHT.
//
// Licensed under the Apache License, Version 2.0 <LICENSE-APACHE or
// http://www.apache.org/licenses/LICENSE-2.0> or the MIT license
// <LICENSE-MIT or http://opensource.org/licenses/MIT>, at your
// option. This file may not be copied, modified, or distributed
// except according to those terms.

// This is a regression test for something that only came up while
// attempting to bootstrap librustc with new destructor lifetime
// semantics.

use std::collections::HashMap;
use std::cell::RefCell;

// This version does not yet work (associated type issues)...
#[cfg(cannot_use_this_yet)]
fn foo<'a>(map: RefCell<HashMap<&'static str, &'a [u8]>>) {
<<<<<<< HEAD
    let one = [1_usize];
    assert_eq!(map.borrow().get("one"), Some(&one[]));
=======
    let one = [1u];
    assert_eq!(map.borrow().get("one"), Some(&one[..]));
>>>>>>> 9ea84aee
}

#[cfg(cannot_use_this_yet_either)]
// ... and this version does not work (the lifetime of `one` is
// supposed to match the lifetime `'a`) ...
fn foo<'a>(map: RefCell<HashMap<&'static str, &'a [u8]>>) {
    let one = [1_usize];
    assert_eq!(map.borrow().get("one"), Some(&one.as_slice()));
}

#[cfg(all(not(cannot_use_this_yet),not(cannot_use_this_yet_either)))]
fn foo<'a>(map: RefCell<HashMap<&'static str, &'a [u8]>>) {
    // ...so instead we walk through the trivial slice and make sure
    // it contains the element we expect.

    for (i, &x) in map.borrow().get("one").unwrap().iter().enumerate() {
        assert_eq!((i, x), (0, 1));
    }
}

fn main() {
    let zer = [0u8];
    let one = [1u8];
    let two = [2u8];
    let mut map = HashMap::new();
    map.insert("zero", &zer[..]);
    map.insert("one",  &one[..]);
    map.insert("two",  &two[..]);
    let map = RefCell::new(map);
    foo(map);
}<|MERGE_RESOLUTION|>--- conflicted
+++ resolved
@@ -18,13 +18,8 @@
 // This version does not yet work (associated type issues)...
 #[cfg(cannot_use_this_yet)]
 fn foo<'a>(map: RefCell<HashMap<&'static str, &'a [u8]>>) {
-<<<<<<< HEAD
     let one = [1_usize];
-    assert_eq!(map.borrow().get("one"), Some(&one[]));
-=======
-    let one = [1u];
     assert_eq!(map.borrow().get("one"), Some(&one[..]));
->>>>>>> 9ea84aee
 }
 
 #[cfg(cannot_use_this_yet_either)]
